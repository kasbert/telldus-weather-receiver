# telldus-weather-receiver
Receive and store Telldus weather station radio messages

This project is still work-in-progress.

Telldus weather station consists of
 * Outdoor unit, which is like SwitchDoc Labs WeatherRack2 without light and UV sensors
 * Indoor unit Telldus-FT0385R with pressure, humidity and temperature sensor and a display

<<<<<<< HEAD
This program receives messages and writes weather data to pywws database (CSV files).

![Img](img/telldus-receiver.drawio.svg)

=======
>>>>>>> 93fe7d91
Outdoor unit sends Manchester encoded message with 433Mhz radio OOK.

As Telldus weather station indoor unit receives a message from the outdoor unit,
 it sends 3 radio messages
 * Oregon-WGR800
 * Oregon-THGR810 or Oregon-PCR800
 * Telldus-FT0385R

<<<<<<< HEAD
=======
 This program receives messages and writes weather data to pywws database (CSV files).

>>>>>>> 93fe7d91
 Requires
 * Arduino Nano
 * 433Mhz Receiver
 * Arduino IDE for compiling and installing "telldus-weather-receiver.ino"
 * Python3
    * sudo pip install pywws

Create a data dir with weather.ini (see https://pywws.readthedocs.io/en/latest/guides/weather_ini.html)

See also
- https://github.com/merbanan/rtl_433/ has a good set of decoders, if you own RTL-SDR USB stick
- Tellstick
- https://github.com/pimatic/RFControl
- https://github.com/roccomuso/iot-433mhz/<|MERGE_RESOLUTION|>--- conflicted
+++ resolved
@@ -7,13 +7,10 @@
  * Outdoor unit, which is like SwitchDoc Labs WeatherRack2 without light and UV sensors
  * Indoor unit Telldus-FT0385R with pressure, humidity and temperature sensor and a display
 
-<<<<<<< HEAD
 This program receives messages and writes weather data to pywws database (CSV files).
 
 ![Img](img/telldus-receiver.drawio.svg)
 
-=======
->>>>>>> 93fe7d91
 Outdoor unit sends Manchester encoded message with 433Mhz radio OOK.
 
 As Telldus weather station indoor unit receives a message from the outdoor unit,
@@ -22,12 +19,7 @@
  * Oregon-THGR810 or Oregon-PCR800
  * Telldus-FT0385R
 
-<<<<<<< HEAD
-=======
- This program receives messages and writes weather data to pywws database (CSV files).
-
->>>>>>> 93fe7d91
- Requires
+Requires
  * Arduino Nano
  * 433Mhz Receiver
  * Arduino IDE for compiling and installing "telldus-weather-receiver.ino"
